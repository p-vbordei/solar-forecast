// This is your Prisma schema file for TimescaleDB
// TimescaleDB is a PostgreSQL extension optimized for time-series data
// Learn more: https://pris.ly/d/prisma-schema

generator client {
  provider = "prisma-client-js"
  binaryTargets = ["native", "linux-musl", "linux-musl-openssl-3.0.x"]
  // Enable experimental features for better TimescaleDB support
  previewFeatures = ["postgresqlExtensions"]
}

datasource db {
  provider  = "postgresql" // TimescaleDB extends PostgreSQL
  url       = env("DATABASE_URL")
  directUrl = env("DIRECT_URL")
  // TimescaleDB extension is enabled via init.sql
}

// ========================================
// USER & AUTHENTICATION MODELS
// ========================================

// User and Authentication (deferred but schema ready)
model User {
  id             Int       @id @default(autoincrement())
  email          String    @unique
  name           String?
  role           UserRole  @default(USER)
  passwordHash   String?
  isActive       Boolean   @default(true)
  lastLoginAt    DateTime?
  preferences    Json?     // User preferences (theme, language, etc.)
  createdAt      DateTime  @default(now())
  updatedAt      DateTime  @updatedAt
  
  // Relations
  clientId       Int?
  client         Client?   @relation(fields: [clientId], references: [id])
  forecasts      Forecast[]
  alerts         Alert[]
  reports        Report[]
  scheduledReports ScheduledReport[]
  auditLogs      AuditLog[]
  
  @@index([email])
  @@index([clientId])
  @@map("users")
}

enum UserRole {
  ADMIN
  MANAGER
  OPERATOR
  USER
  VIEWER
  API_SERVICE
}

// ========================================
// ORGANIZATION MODELS
// ========================================

// Client/Company
model Client {
  id             Int       @id @default(autoincrement())
  name           String
  code           String    @unique
  contactEmail   String?
  contactPhone   String?
  address        String?
  country        String?
  timezone       String    @default("UTC")
  currency       String    @default("EUR")
  isActive       Boolean   @default(true)
  contractStart  DateTime?
  contractEnd    DateTime?
  metadata       Json?     // Additional client-specific configuration
  createdAt      DateTime  @default(now())
  updatedAt      DateTime  @updatedAt
  
  // Relations
  users          User[]
  locations      Location[]
  apiKeys        ApiKey[]
  emailConfigurations EmailConfiguration[]
  
  @@index([code])
  @@map("clients")
}

// API Key Management for Python Worker & External Services
model ApiKey {
  id             String    @id @default(uuid())
  clientId       Int
  name           String
  key            String    @unique
  permissions    Json      // Array of allowed endpoints/operations
  isActive       Boolean   @default(true)
  lastUsedAt     DateTime?
  expiresAt      DateTime?
  createdAt      DateTime  @default(now())
  updatedAt      DateTime  @updatedAt
  
  // Relations
  client         Client    @relation(fields: [clientId], references: [id])
  
  @@index([key])
  @@index([clientId])
  @@map("api_keys")
}

// ========================================
// SOLAR INSTALLATION MODELS
// ========================================

// Solar Installation Locations
model Location {
  id                String    @id @default(uuid())
  clientId          Int
  name              String
  code              String    @unique
  latitude          Float
  longitude         Float
  timezone          String    @default("UTC")
  altitude          Float?
  
  // Location details
  address           String?
  city              String?
  region            String?
  country           String?
  
  // Technical specifications
  capacityMW        Float     // Nominal capacity in Megawatts
  actualCapacityMW  Float?    // Actual/derated capacity
  capacityKW        Float?    // Capacity in Kilowatts
  panelCount        Int?
  panelType         String?
  panelTechnology   String?   // heterojunction, monocrystalline, etc.
  inverterCount     Int?
  inverterType      String?
  inverterModel     String?
  trackingSystem    TrackingType @default(FIXED)
  tiltAngle         Float?    // Degrees
  azimuthAngle      Float?    // Degrees
  isBifacial        Boolean   @default(false)
  
  // Performance specifications
  nominalEfficiency Float?    // Panel efficiency percentage
  temperatureCoeff  Float?    // Temperature coefficient
  bifacialityFactor Float?    // Bifaciality factor for bifacial panels
  dcOverpowerRatio  Float?    // DC overpower ratio
  performanceRatio  Float?    // Expected PR
  
  // Dates
  installationDate  DateTime?
  commissioningDate DateTime?
  warrantyEndDate   DateTime?
  
  // Status
  status            LocationStatus @default(ACTIVE)
  lastMaintenance   DateTime?
  nextMaintenance   DateTime?
  
  // Performance benchmarks
  expectedYield     Float?    // kWh/kWp/year
  degradationRate   Float?    // Percentage per year
  
  // Comprehensive Technical Data (JSON fields matching linear forecast YAML)
  locationData      Json?     // Extended location details, weather station config
  plantData         Json?     // Complete plant configuration (physics parameters, losses)
  performanceData   Json?     // Performance parameters, weather adjustments, corrections
  outputConfig      Json?     // Output formats and delivery configuration  
  calibrationSettings Json?   // Calibration settings, hourly corrections, seasonal adjustments
  monitoringConfig  Json?     // Alert thresholds, tracking parameters
  
  // Client-specific configuration storage
  clientConfig      Json?     // Complete client YAML configuration
  
  // Additional metadata
  notes             String?   // Serialized JSON array of notes
  tags              String?   // Serialized JSON array of tags
  certificationData String?   // Serialized JSON for certification info
  lastMaintenanceDate DateTime?
  version           Int       @default(1)  // For version control
  
  // Bulk operations support
  lastCalibrationDate DateTime?
  calibrationStatus CalibrationStatus @default(PENDING)
  bulkOperationId   String?   // For tracking bulk operations
  
  // Computed fields for dashboard display
  displayCapacity   String?   // Formatted capacity for display
  displayLocation   String?   // "City, Country" format
  statusDisplay     String?   // Human-readable status
  
  // Metadata
  metadata          Json?
  createdAt         DateTime  @default(now())
  updatedAt         DateTime  @updatedAt
  deletedAt         DateTime?
  
  // Relations
  client            Client    @relation(fields: [clientId], references: [id])
  plants            Plant[]
  forecasts         Forecast[]
  production        Production[]
  alerts            Alert[]
  weatherData       WeatherData[]
  maintenanceLogs   MaintenanceLog[]
  
  @@index([clientId])
  @@index([code])
  @@index([status])
  @@index([latitude, longitude])
  @@index([calibrationStatus])
  @@index([bulkOperationId])
  @@map("locations")
}

enum CalibrationStatus {
  PENDING
  IN_PROGRESS
  COMPLETED
  FAILED
  SCHEDULED
}

enum LocationStatus {
  ACTIVE
  MAINTENANCE
  OFFLINE
  DECOMMISSIONED
  PLANNED
}

enum TrackingType {
  FIXED
  SINGLE_AXIS
  DUAL_AXIS
}

// Plant/Array within a Location (for large installations)
model Plant {
  id                String    @id @default(uuid())
  locationId        String
  name              String
  code              String    @unique
  capacityMW        Float
  inverterIds       String[]  // Array of inverter serial numbers
  status            LocationStatus @default(ACTIVE)
  metadata          Json?
  createdAt         DateTime  @default(now())
  updatedAt         DateTime  @updatedAt
  
  // Relations
  location          Location  @relation(fields: [locationId], references: [id])
  
  @@index([locationId])
  @@index([code])
  @@map("plants")
}

// ========================================
// TIME SERIES DATA MODELS
// ========================================

// Forecast Data - Primary TimescaleDB Hypertable
// This table will be converted to a TimescaleDB hypertable partitioned by timestamp
// Optimized for time-series queries with 15-minute to daily aggregations
model Forecast {
  id                String    @id @default(uuid())
  timestamp         DateTime
  time              DateTime  // Legacy field name compatibility
  locationId        String
  
  // Primary forecast values (matching linear forecast CSV structure)
  powerMW           Float     // Forecasted power in MW (production_mw)
  powerOutputMW     Float     // Legacy field name compatibility
  energyMWh         Float?    // Forecasted energy in MWh
  capacityFactor    Float?    // Capacity factor (production_mw / nominal_capacity)
  
  // Confidence intervals (matching CSV: production_mw_q10, q25, q75, q90)
  powerMWQ10        Float?    // 10th percentile (lower bound)
  powerMWQ25        Float?    // 25th percentile
  powerMWQ75        Float?    // 75th percentile  
  powerMWQ90        Float?    // 90th percentile (upper bound)
  powerMWLower      Float?    // Legacy lower confidence bound
  powerMWUpper      Float?    // Legacy upper confidence bound
  confidence        Float?    // Legacy confidence field
  confidenceLevel   Float?    // Confidence percentage (0-100)
  
  // Forecast metadata
  modelType         ModelType
  modelVersion      String?
  modelId           String?   // Reference to MLModel
  horizonMinutes    Int       // Forecast horizon in minutes
  horizonDays       Int?      // Forecast horizon in days (D+1, D+5)
  resolution        ResolutionType // Time resolution
  runId             String?   // Forecast run identifier
  forecastType      ForecastType @default(OPERATIONAL)
  
  // Weather inputs used
  temperature       Float?
  ghi               Float?    // Global Horizontal Irradiance W/m²
  dni               Float?    // Direct Normal Irradiance W/m²
  dhi               Float?    // Diffuse Horizontal Irradiance W/m²
  gti               Float?    // Global Tilted Irradiance W/m²
  cloudCover        Float?    // Percentage
  windSpeed         Float?    // m/s
  humidity          Float?    // Percentage
  pressure          Float?    // hPa
  weatherData       Json?     // Full weather context
  
  // Quality and validation
  qualityScore      Float?    // 0-1 quality indicator
  isValidated       Boolean   @default(false)
  validationNotes   String?
  dataQuality       DataQuality @default(GOOD)
  
  // Processing metadata
  processingTime    Float?    // Processing time in seconds
  inputFeatures     Json?     // Features used in forecast
  modelParameters   Json?     // Model parameters used
  
  // Tracking
  createdAt         DateTime  @default(now())
  createdBy         Int?
  
  // Relations
  location          Location  @relation(fields: [locationId], references: [id])
  user              User?     @relation(fields: [createdBy], references: [id])
  
  // TimescaleDB optimized indexes - time dimension first for hypertables
  @@index([timestamp, locationId], name: "forecasts_time_location_idx")
  @@index([timestamp, modelType], name: "forecasts_time_model_idx") 
  @@index([locationId, timestamp(sort: Desc)], name: "forecasts_location_time_desc_idx")
  @@index([modelType, timestamp(sort: Desc)], name: "forecasts_model_time_desc_idx")
  @@index([horizonMinutes, timestamp], name: "forecasts_horizon_time_idx")
  @@index([runId, timestamp], name: "forecasts_run_time_idx")
  @@index([resolution, timestamp], name: "forecasts_resolution_time_idx")
  @@index([forecastType, timestamp], name: "forecasts_type_time_idx")
  @@map("forecasts")
}

enum ResolutionType {
  FIFTEEN_MINUTES   // 15min
  THIRTY_MINUTES    // 30min
  HOURLY           // 1h
  DAILY            // 1d
  WEEKLY           // 1w
  MONTHLY          // 1m
}

enum ForecastType {
  OPERATIONAL      // Regular operational forecasts
  D_PLUS_1_5       // D+1 to D+5 forecasts
  MONTHLY_CONTINUED // Monthly continued forecasts
  HISTORICAL       // Historical forecast recreation
  VALIDATION       // Validation/backtesting forecasts
}

enum ModelType {
  ML_LSTM
  ML_GRU
  ML_XGBOOST
  ML_RANDOMFOREST
  ML_PROPHET
  PHYSICAL
  HYBRID
  ENSEMBLE
  PERSISTENCE
  STATISTICAL
}

// Production Data - TimescaleDB Hypertable
// Optimized for historical analysis and ML training
// Supports compression and retention policies for efficient storage
model Production {
  id                String    @id @default(uuid())
  timestamp         DateTime
  time              DateTime  // Legacy field name compatibility
  locationId        String
<<<<<<< HEAD
  
  // Core production data (ML training targets)
  powerMW           Float     // Actual AC power - PRIMARY TARGET
  capacityFactor    Float?    // Actual/Nominal capacity
  availability      Float?    // System availability percentage
  
=======

  // Core production metrics (essential for ML training & historical analysis)
  powerMW           Float     // Actual AC power in MW - PRIMARY TARGET
  capacityFactor    Float?    // Actual/Nominal capacity ratio
  availability      Float?    // System availability percentage

  // Minimal quality control
  dataQuality       DataQuality @default(GOOD)

>>>>>>> 427dce57
  // Relations
  location          Location  @relation(fields: [locationId], references: [id])

  // TimescaleDB optimized indexes - time dimension first for hypertables
  @@index([timestamp, locationId], name: "production_time_location_idx")
  @@index([locationId, timestamp(sort: Desc)], name: "production_location_time_desc_idx")
  @@map("production")
}

enum DataQuality {
  GOOD
  ESTIMATED
  INTERPOLATED
  POOR
  MISSING
  INVALID
}

// Weather Data - TimescaleDB Hypertable
// Meteorological data converted to hypertable for efficient time-series storage
// Includes solar irradiance components optimized for solar forecasting
model WeatherData {
  id           String    @id @default(uuid())
  timestamp    DateTime
  locationId   String

  // Essential weather metrics for solar forecasting
  temperature  Float     // Celsius - affects panel efficiency
  humidity     Float     // Percentage - affects atmospheric transparency
  windSpeed    Float     // m/s - affects panel cooling
  cloudCover   Float     // Percentage (0-100) - primary solar impact factor

  // Solar radiation components (essential for forecasting)
  ghi          Float?    // Global Horizontal Irradiance W/m²
  dni          Float?    // Direct Normal Irradiance W/m²
  dhi          Float?    // Diffuse Horizontal Irradiance W/m²

  // Source and quality
  source       String    // OpenWeather, Open-Meteo, etc.
  dataQuality  DataQuality @default(GOOD)
  
  // Relations
  location          Location  @relation(fields: [locationId], references: [id])
  
  // TimescaleDB optimized indexes - time dimension first for hypertables
  @@index([timestamp, locationId], name: "weather_time_location_idx")
  @@index([locationId, timestamp(sort: Desc)], name: "weather_location_time_desc_idx")
  @@index([timestamp, source], name: "weather_time_source_idx")
  @@index([source, timestamp], name: "weather_source_time_idx")
  @@map("weather_data")
}

// ========================================
// FORECAST ACCURACY TRACKING
// ========================================

model ForecastAccuracy {
  id                String    @id @default(uuid())
  locationId        String
  date              DateTime
  modelType         ModelType
  modelVersion      String?
  
  // Accuracy metrics (industry standard)
  mape              Float     // Mean Absolute Percentage Error
  rmse              Float     // Root Mean Square Error
  mae               Float     // Mean Absolute Error
  mbe               Float?    // Mean Bias Error
  r2                Float?    // R-squared
  
  // Skill scores
  skillScore        Float?    // Forecast skill vs persistence
  
  // By horizon (store as JSON array)
  accuracyByHorizon Json?     // Array of {horizon, mape, rmse, mae}
  
  // Sample counts
  sampleCount       Int
  validSamples      Int
  
  createdAt         DateTime  @default(now())
  
  @@unique([locationId, date, modelType, modelVersion])
  @@index([locationId])
  @@index([date])
  @@index([modelType])
  @@map("forecast_accuracy")
}

// ========================================
// ALERT & MONITORING MODELS
// ========================================

// Alert System
model Alert {
  id                String    @id @default(uuid())
  locationId        String?
  userId            Int?
  
  // Alert details
  type              AlertType
  severity          AlertSeverity
  title             String
  message           String
  details           Json?
  
  // Thresholds that triggered alert
  thresholdValue    Float?
  actualValue       Float?
  
  // Status
  status            AlertStatus @default(ACTIVE)
  acknowledgedAt    DateTime?
  acknowledgedBy    Int?
  resolvedAt        DateTime?
  resolvedBy        Int?
  resolution        String?
  
  // Timestamps
  triggeredAt       DateTime  @default(now())
  expiresAt         DateTime?
  
  // Notification tracking
  notificationsSent Json?     // Array of notification methods used
  
  // Relations
  location          Location? @relation(fields: [locationId], references: [id])
  user              User?     @relation(fields: [userId], references: [id])
  
  @@index([locationId])
  @@index([status])
  @@index([severity])
  @@index([triggeredAt])
  @@index([type])
  @@map("alerts")
}

enum AlertType {
  PRODUCTION_LOW
  PRODUCTION_HIGH
  FORECAST_DEVIATION
  SYSTEM_OFFLINE
  MAINTENANCE_DUE
  WEATHER_WARNING
  DATA_QUALITY
  THRESHOLD_BREACH
  INVERTER_FAULT
  GRID_OUTAGE
  PERFORMANCE_DEGRADATION
}

enum AlertSeverity {
  INFO
  WARNING
  CRITICAL
  EMERGENCY
}

enum AlertStatus {
  ACTIVE
  ACKNOWLEDGED
  RESOLVED
  EXPIRED
  SUPPRESSED
}

// ========================================
// MAINTENANCE & OPERATIONS
// ========================================

model MaintenanceLog {
  id                String    @id @default(uuid())
  locationId        String
  
  // Maintenance details
  type              MaintenanceType
  category          String?   // Cleaning, Repair, Inspection, etc.
  description       String
  
  // Timing
  scheduledAt       DateTime
  startedAt         DateTime?
  completedAt       DateTime?
  duration          Int?      // Minutes
  
  // Impact
  productionLossMWh Float?
  downtime          Int?      // Minutes
  
  // Cost
  laborCost         Float?
  partsCost         Float?
  totalCost         Float?
  currency          String    @default("EUR")
  
  // Personnel
  performedBy       String?
  contractor        String?
  
  // Documentation
  notes             String?
  attachments       String[]  // URLs to documents/images
  
  // Status
  status            MaintenanceStatus @default(SCHEDULED)
  
  createdAt         DateTime  @default(now())
  updatedAt         DateTime  @updatedAt
  
  // Relations
  location          Location  @relation(fields: [locationId], references: [id])
  
  @@index([locationId])
  @@index([scheduledAt])
  @@index([status])
  @@map("maintenance_logs")
}

enum MaintenanceType {
  PREVENTIVE
  CORRECTIVE
  PREDICTIVE
  CONDITION_BASED
  EMERGENCY
}

enum MaintenanceStatus {
  SCHEDULED
  IN_PROGRESS
  COMPLETED
  CANCELLED
  POSTPONED
}

// ========================================
// REPORTING & ANALYTICS
// ========================================

// Reports
model Report {
  id                String    @id @default(uuid())
  userId            Int
  
  // Report details
  type              ReportType
  name              String
  description       String?
  
  // Configuration
  parameters        Json      // Report configuration
  filters           Json?     // Location IDs, date ranges, etc.
  
  // Schedule
  schedule          String?   // Cron expression
  isScheduled       Boolean   @default(false)
  lastRunAt         DateTime?
  nextRunAt         DateTime?
  
  // Output
  format            ReportFormat @default(PDF)
  outputUrl         String?
  fileSize          Int?      // Bytes
  
  // Distribution
  recipients        String[]  // Email addresses
  
  // Status
  status            ReportStatus @default(DRAFT)
  
  // Metadata
  createdAt         DateTime  @default(now())
  updatedAt         DateTime  @updatedAt
  
  // Relations
  user              User      @relation(fields: [userId], references: [id])
  executions        ReportExecution[]
  
  @@index([userId])
  @@index([type])
  @@index([status])
  @@map("reports")
}

model ReportExecution {
  id                String    @id @default(uuid())
  reportId          String
  
  // Execution details
  startedAt         DateTime  @default(now())
  completedAt       DateTime?
  duration          Int?      // Seconds
  
  // Result
  status            ExecutionStatus
  outputUrl         String?
  fileSize          Int?      // Bytes
  recordCount       Int?
  
  // Error handling
  error             String?
  
  // Relations
  report            Report    @relation(fields: [reportId], references: [id])
  
  @@index([reportId])
  @@index([startedAt])
  @@map("report_executions")
}

enum ReportType {
  PRODUCTION_SUMMARY
  EFFICIENCY_ANALYSIS
  FORECAST_ACCURACY
  FINANCIAL_SUMMARY
  MAINTENANCE_REPORT
  COMPLIANCE_REPORT
  WEATHER_IMPACT
  LOCATION_COMPARISON
  FORECAST_D1_D5        // D+1/+5 Forecast Report
  FORECAST_MONTHLY_CONTINUED // Monthly Continued Forecast Report  
  CUSTOM
}

enum ReportFormat {
  PDF
  EXCEL
  CSV
  JSON
  HTML
}

enum ReportStatus {
  DRAFT
  ACTIVE
  INACTIVE
  ARCHIVED
}

enum ExecutionStatus {
  PENDING
  RUNNING
  COMPLETED
  FAILED
  CANCELLED
}

// Scheduled Reports (for automatic report generation and distribution)
model ScheduledReport {
  id                String    @id @default(uuid())
  userId            Int
  reportType        ReportType
  
  // Report configuration
  name              String
  description       String?
  parameters        Json      // Report configuration matching UI
  filters           Json?     // Location IDs, date ranges, etc.
  
  // Schedule configuration (cron-like)
  frequency         ScheduleFrequency
  scheduleTime      String    // "06:00", "14:30", etc.
  startDate         DateTime
  timezone          String    @default("UTC")
  
  // Schedule description for display
  scheduleDescription String?
  
  // Output configuration
  format            ReportFormat @default(PDF)
  aggregationLevel  String?   // "15min", "1h", "1day", etc.
  selectedTimezone  String?   // Timezone for data
  
  // Distribution
  emailRecipients   String[]  // Email addresses
  emailEnabled      Boolean   @default(true)
  
  // Location filtering
  locationIds       String[]  // Selected location IDs
  locationDisplay   LocationDisplay @default(INDIVIDUAL)
  plantIds          String[]  // Selected plant IDs
  
  // Status and execution
  isActive          Boolean   @default(true)
  lastRunAt         DateTime?
  nextRunAt         DateTime?
  lastStatus        ExecutionStatus?
  errorCount        Int       @default(0)
  lastError         String?
  
  // Statistics
  totalRuns         Int       @default(0)
  successfulRuns    Int       @default(0)
  
  // Metadata
  createdAt         DateTime  @default(now())
  updatedAt         DateTime  @updatedAt
  
  // Relations
  user              User      @relation(fields: [userId], references: [id])
  executions        ScheduledReportExecution[]
  
  @@index([userId])
  @@index([reportType])
  @@index([isActive])
  @@index([nextRunAt])
  @@map("scheduled_reports")
}

// Execution history for scheduled reports
model ScheduledReportExecution {
  id                String    @id @default(uuid())
  scheduledReportId String
  
  // Execution details
  startedAt         DateTime  @default(now())
  completedAt       DateTime?
  duration          Int?      // Seconds
  
  // Configuration snapshot (in case schedule changes)
  configSnapshot    Json
  
  // Result
  status            ExecutionStatus
  outputUrl         String?
  fileSize          Int?      // Bytes
  recordCount       Int?
  
  // Email delivery
  emailsSent        Int       @default(0)
  emailRecipients   String[]
  emailStatus       String?   // "sent", "failed", "partial"
  
  // Error handling
  error             String?
  
  // Relations
  scheduledReport   ScheduledReport @relation(fields: [scheduledReportId], references: [id])
  
  @@index([scheduledReportId])
  @@index([startedAt])
  @@index([status])
  @@map("scheduled_report_executions")
}

enum ScheduleFrequency {
  DAILY
  WEEKLY
  MONTHLY
  QUARTERLY
  CUSTOM
}

enum LocationDisplay {
  INDIVIDUAL  // Show separate data for each location
  AGGREGATED  // Combine all locations into summary
}

// ========================================
// ML MODEL MANAGEMENT
// ========================================

// ML Model Registry
model MLModel {
  id                String    @id @default(uuid())
  name              String
  version           String
  type              ModelType
  
  // Model details
  description       String?
  algorithm         String?
  framework         String?   // TensorFlow, PyTorch, Scikit-learn, etc.
  hyperparameters   Json?
  features          String[]  // Input features used
  targetVariable    String?   // What it predicts
  
  // Performance metrics
  trainMetrics      Json?     // Training metrics
  validMetrics      Json?     // Validation metrics
  testMetrics       Json?     // Test metrics
  
  // Storage
  modelPath         String    // Path to model file
  artifactPath      String?   // Path to additional artifacts
  checksum          String?   // Model file checksum
  fileSize          Int?      // Bytes
  
  // Training data
  trainDataStart    DateTime?
  trainDataEnd      DateTime?
  trainSampleCount  Int?
  validSampleCount  Int?
  testSampleCount   Int?
  
  // Status
  status            ModelStatus @default(TRAINING)
  isDefault         Boolean   @default(false)
  isDeployed        Boolean   @default(false)
  
  // Deployment
  deployedAt        DateTime?
  deploymentUrl     String?   // Model serving endpoint
  
  // Metadata
  createdAt         DateTime  @default(now())
  updatedAt         DateTime  @updatedAt
  trainedBy         String?   // User or service that trained it
  
  @@unique([name, version])
  @@index([type])
  @@index([status])
  @@index([isDefault])
  @@map("ml_models")
}

enum ModelStatus {
  TRAINING
  VALIDATING
  TESTING
  ACTIVE
  DEPRECATED
  FAILED
  ARCHIVED
}

// ========================================
// AUDIT & COMPLIANCE
// ========================================

model AuditLog {
  id                String    @id @default(uuid())
  userId            Int?
  
  // Action details
  action            String    // CREATE, UPDATE, DELETE, VIEW, EXPORT, etc.
  entity            String    // Table/Model name
  entityId          String?   // Record ID
  
  // Changes
  oldValues         Json?
  newValues         Json?
  
  // Context
  ipAddress         String?
  userAgent         String?
  sessionId         String?
  
  // Metadata
  timestamp         DateTime  @default(now())
  
  // Relations
  user              User?     @relation(fields: [userId], references: [id])
  
  @@index([userId])
  @@index([entity])
  @@index([timestamp])
  @@index([action])
  @@map("audit_logs")
}

// ========================================
// CONFIGURATION & SETTINGS
// ========================================

model SystemConfig {
  id                String    @id @default(uuid())
  key               String    @unique
  value             Json
  description       String?
  category          String?
  isPublic          Boolean   @default(false)
  createdAt         DateTime  @default(now())
  updatedAt         DateTime  @updatedAt
  
  @@index([category])
  @@index([key])
  @@map("system_configs")
}

// Email Configuration and Distribution Lists
model EmailConfiguration {
  id                String    @id @default(uuid())
  clientId          Int?      // Null for global configuration
  
  // Configuration name and type
  name              String    // "Default Recipients", "Emergency Contacts", etc.
  type              EmailConfigType @default(RECIPIENTS)
  
  // Email addresses
  recipients        String[]  // Array of email addresses
  
  // Email service settings (for SMTP configuration)
  smtpSettings      Json?     // SMTP server configuration
  
  // Template settings
  templateSettings  Json?     // Email template configuration
  
  // Status
  isActive          Boolean   @default(true)
  isValidated       Boolean   @default(false)
  
  // Usage tracking
  lastUsedAt        DateTime?
  usageCount        Int       @default(0)
  
  // Metadata
  description       String?
  createdAt         DateTime  @default(now())
  updatedAt         DateTime  @updatedAt
  
  // Relations
  client            Client?   @relation(fields: [clientId], references: [id])
  
  @@index([clientId])
  @@index([type])
  @@index([isActive])
  @@map("email_configurations")
}

enum EmailConfigType {
  RECIPIENTS        // Recipient lists
  SMTP              // SMTP configuration
  TEMPLATES         // Email templates
  GLOBAL            // Global settings
}<|MERGE_RESOLUTION|>--- conflicted
+++ resolved
@@ -381,24 +381,12 @@
   timestamp         DateTime
   time              DateTime  // Legacy field name compatibility
   locationId        String
-<<<<<<< HEAD
-  
-  // Core production data (ML training targets)
-  powerMW           Float     // Actual AC power - PRIMARY TARGET
-  capacityFactor    Float?    // Actual/Nominal capacity
-  availability      Float?    // System availability percentage
-  
-=======
 
   // Core production metrics (essential for ML training & historical analysis)
   powerMW           Float     // Actual AC power in MW - PRIMARY TARGET
   capacityFactor    Float?    // Actual/Nominal capacity ratio
   availability      Float?    // System availability percentage
-
-  // Minimal quality control
-  dataQuality       DataQuality @default(GOOD)
-
->>>>>>> 427dce57
+  
   // Relations
   location          Location  @relation(fields: [locationId], references: [id])
 
