--- conflicted
+++ resolved
@@ -41,13 +41,12 @@
       description: 'Report generation and management'
     },
     {
-<<<<<<< HEAD
       name: 'Forecasts',
       description: 'Solar power forecasting with Python worker integration'
-=======
+    },
+    {
       name: 'Historical Analysis',
       description: 'Historical data analysis and template generation'
->>>>>>> 4e2f17d8
     }
   ],
   paths: {
@@ -1053,9 +1052,67 @@
                 schema: { $ref: '#/components/schemas/ValidationResponse' }
               }
             }
-<<<<<<< HEAD
-=======
-          }
+          },
+          400: { $ref: '#/components/responses/BadRequest' },
+          404: {
+            description: 'Location not found',
+            content: {
+              'application/json': {
+                schema: { $ref: '#/components/schemas/ErrorResponse' }
+              }
+            }
+          },
+          503: {
+            description: 'Python worker unavailable',
+            content: {
+              'application/json': {
+                schema: { $ref: '#/components/schemas/ErrorResponse' }
+              }
+            }
+          }
+        }
+      }
+    },
+    '/api/forecast/worker/models': {
+      get: {
+        tags: ['Forecasts'],
+        summary: 'Get available ML models',
+        description: 'Retrieve list of available forecasting models from Python worker',
+        responses: {
+          200: {
+            description: 'Available models list',
+            content: {
+              'application/json': {
+                schema: { $ref: '#/components/schemas/ModelsResponse' }
+              }
+            }
+          },
+          500: { $ref: '#/components/responses/InternalError' }
+        }
+      },
+      post: {
+        tags: ['Forecasts'],
+        summary: 'Test ML model',
+        description: 'Test a specific model with a sample forecast request',
+        requestBody: {
+          required: true,
+          content: {
+            'application/json': {
+              schema: { $ref: '#/components/schemas/TestModelRequest' }
+            }
+          }
+        },
+        responses: {
+          200: {
+            description: 'Model test successful',
+            content: {
+              'application/json': {
+                schema: { $ref: '#/components/schemas/ModelTestResponse' }
+              }
+            }
+          },
+          400: { $ref: '#/components/responses/BadRequest' },
+          500: { $ref: '#/components/responses/InternalError' }
         }
       }
     },
@@ -1202,92 +1259,6 @@
               }
             }
           }
-        }
-      }
-    }
-  },
-  components: {
-    schemas: {
-      DashboardStats: {
-        type: 'object',
-        required: ['activeLocations', 'totalCapacityMW', 'currentSolarPowerWM2', 'currentTemperatureC', 'lastUpdated'],
-        properties: {
-          activeLocations: {
-            type: 'integer',
-            description: 'Number of active solar locations',
-            example: 42
-          },
-          totalCapacityMW: {
-            type: 'number',
-            description: 'Total capacity across all locations in megawatts',
-            example: 125.4
-          },
-          currentSolarPowerWM2: {
-            type: 'number',
-            description: 'Current solar irradiance in watts per square meter',
-            example: 850
->>>>>>> 4e2f17d8
-          },
-          400: { $ref: '#/components/responses/BadRequest' },
-          404: {
-            description: 'Location not found',
-            content: {
-              'application/json': {
-                schema: { $ref: '#/components/schemas/ErrorResponse' }
-              }
-            }
-          },
-          503: {
-            description: 'Python worker unavailable',
-            content: {
-              'application/json': {
-                schema: { $ref: '#/components/schemas/ErrorResponse' }
-              }
-            }
-          }
-        }
-      }
-    },
-    '/api/forecast/worker/models': {
-      get: {
-        tags: ['Forecasts'],
-        summary: 'Get available ML models',
-        description: 'Retrieve list of available forecasting models from Python worker',
-        responses: {
-          200: {
-            description: 'Available models list',
-            content: {
-              'application/json': {
-                schema: { $ref: '#/components/schemas/ModelsResponse' }
-              }
-            }
-          },
-          500: { $ref: '#/components/responses/InternalError' }
-        }
-      },
-      post: {
-        tags: ['Forecasts'],
-        summary: 'Test ML model',
-        description: 'Test a specific model with a sample forecast request',
-        requestBody: {
-          required: true,
-          content: {
-            'application/json': {
-              schema: { $ref: '#/components/schemas/TestModelRequest' }
-            }
-          }
-        },
-        responses: {
-          200: {
-            description: 'Model test successful',
-            content: {
-              'application/json': {
-                schema: { $ref: '#/components/schemas/ModelTestResponse' }
-              }
-            }
-          },
-          400: { $ref: '#/components/responses/BadRequest' },
-          500: { $ref: '#/components/responses/InternalError' }
         }
       }
     }
