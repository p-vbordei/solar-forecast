--- conflicted
+++ resolved
@@ -36,32 +36,22 @@
 
     // Parse location IDs
     let parsedLocationIds: string[] = [];
+    let parsedLocationIds: string[] = [];
     try {
       if (locationIds) {
         parsedLocationIds = locationIds.split(',').map(id => id.trim());
+        parsedLocationIds = locationIds.split(',').map(id => id.trim());
       } else if (location) {
-<<<<<<< HEAD
         parsedLocationIds = [location];
       }
 
       // Validate location IDs are not empty strings
       if (parsedLocationIds.some(id => !id || id.length === 0)) {
-=======
-        parsedLocationIds = [location.trim()];
-      }
-
-      // Validate location IDs are not empty
-      if (parsedLocationIds.some(id => !id)) {
->>>>>>> 427dce57
         throw new Error('Invalid location ID format');
       }
     } catch (error) {
       return json(
-<<<<<<< HEAD
         { success: false, error: 'Invalid location ID format. Use comma-separated strings.' },
-=======
-        { success: false, error: 'Invalid location ID format. Use comma-separated location IDs.' },
->>>>>>> 427dce57
         { status: 400 }
       );
     }
